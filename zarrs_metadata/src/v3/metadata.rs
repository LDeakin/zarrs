--- conflicted
+++ resolved
@@ -175,12 +175,8 @@
     ) -> Self {
         Self {
             name: name.into(),
-<<<<<<< HEAD
-            configuration: Some(configuration),
+            configuration: Some(configuration.into()),
             must_understand: true,
-=======
-            configuration: Some(configuration.into()),
->>>>>>> 8c4b110a
         }
     }
 
