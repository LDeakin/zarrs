| Codec Type     | Default codec `name`               | Status       | Feature Flag* |
| -------------- | ---------------------------------- | ------------ | ------------- |
| Array to Array | [`transpose`]                      | Core         | **transpose** |
|                | [`numcodecs.bitround`]†            | Registered   | bitround      |
|                | [`numcodecs.fixedscaleoffset`]     | Registered   |               |
|                | [`zarrs.squeeze`]                  | Experimental |               |
| Array to Bytes | [`bytes`]                          | Core         |               |
|                | [`sharding_indexed`]               | Core         | **sharding**  |
|                | [`vlen-array`]                     | Experimental |               |
|                | [`vlen-bytes`]                     | Registered   |               |
|                | [`vlen-utf8`]                      | Registered   |               |
|                | [`numcodecs.pcodec`]               | Registered   | pcodec        |
|                | [`numcodecs.zfpy`]                 | Registered   | zfp           |
|                | [`packbits`]                       | Registered   |               |
|                | [`zarrs.vlen`]                     | Experimental |               |
|                | [`zarrs.vlen_v2`]                  | Experimental |               |
<<<<<<< HEAD
|                | [`zfp`]                            | Registered   | zfp           |
=======
|                | [`zfp`]                            | Experimental | zfp           |
>>>>>>> 8143f76e
| Bytes to Bytes | [`blosc`]                          | Core         | **blosc**     |
|                | [`crc32c`]                         | Core         | **crc32c**    |
|                | [`gzip`]                           | Core         | **gzip**      |
|                | [`zstd`]                           | Registered   | **zstd**      |
|                | [`numcodecs.bz2`]                  | Registered   | bz2           |
|                | [`numcodecs.fletcher32`]           | Registered   | fletcher32    |
|                | [`numcodecs.shuffle`]              | Registered   |               |
|                | [`numcodecs.zlib`]                 | Registered   | zlib          |
|                | [`zarrs.gdeflate`]                 | Experimental | gdeflate      |

<sup>\* Bolded feature flags are part of the default set of features.</sup>
<sup>† `numcodecs.bitround` supports additional data types not supported by `zarr-python`/`numcodecs`</sup>

[ZEP0001]: https://zarr.dev/zeps/accepted/ZEP0001.html
[ZEP0002]: https://zarr.dev/zeps/accepted/ZEP0001.html
[zarr-specs #256]: https://github.com/zarr-developers/zarr-specs/pull/256

[`transpose`]: crate::array::codec::array_to_array::transpose
[`numcodecs.bitround`]: crate::array::codec::array_to_array::bitround
[`numcodecs.fixedscaleoffset`]: crate::array::codec::array_to_array::fixedscaleoffset
[`zarrs.squeeze`]: crate::array::codec::array_to_array::squeeze

[`bytes`]: crate::array::codec::array_to_bytes::bytes
[`vlen-array`]: crate::array::codec::array_to_bytes::vlen_array
[`vlen-bytes`]: crate::array::codec::array_to_bytes::vlen_bytes
[`vlen-utf8`]: crate::array::codec::array_to_bytes::vlen_utf8
[`sharding_indexed`]: crate::array::codec::array_to_bytes::sharding
[`numcodecs.pcodec`]: crate::array::codec::array_to_bytes::pcodec
[`numcodecs.zfpy`]: crate::array::codec::array_to_bytes::zfpy
[`packbits`]: crate::array::codec::array_to_bytes::packbits
[`zarrs.vlen`]: crate::array::codec::array_to_bytes::vlen
[`zarrs.vlen_v2`]: crate::array::codec::array_to_bytes::vlen_v2
[`zfp`]: crate::array::codec::array_to_bytes::zfp

[`blosc`]: crate::array::codec::bytes_to_bytes::blosc
[`crc32c`]: crate::array::codec::bytes_to_bytes::crc32c
[`gzip`]: crate::array::codec::bytes_to_bytes::gzip
[`zstd`]: crate::array::codec::bytes_to_bytes::zstd
[`numcodecs.bz2`]: crate::array::codec::bytes_to_bytes::gzip
[`numcodecs.fletcher32`]: crate::array::codec::bytes_to_bytes::fletcher32
[`numcodecs.shuffle`]: crate::array::codec::bytes_to_bytes::shuffle
[`numcodecs.zlib`]: crate::array::codec::bytes_to_bytes::zlib
[`zarrs.gdeflate`]: crate::array::codec::bytes_to_bytes::gdeflate

**Experimental codecs are recommended for evaluation only**.
They may change in future releases without maintaining backwards compatibilty.
These codecs have not been standardised, but many are fully compatible with other Zarr implementations.

Codec `name`s and aliases are configurable with [`Config::codec_aliases_v3_mut`](config::Config::codec_aliases_v3_mut) and [`Config::codec_aliases_v2_mut`](config::Config::codec_aliases_v2_mut).
`zarrs` will persist codec names if opening an existing array of creating an array from metadata.

`zarrs` supports arrays created with `zarr-python` 3.x.x with various `numcodecs.zarr3` codecs.
However, arrays must be written with `numcodecs` 0.15.1+.<|MERGE_RESOLUTION|>--- conflicted
+++ resolved
@@ -1,33 +1,29 @@
-| Codec Type     | Default codec `name`               | Status       | Feature Flag* |
-| -------------- | ---------------------------------- | ------------ | ------------- |
-| Array to Array | [`transpose`]                      | Core         | **transpose** |
-|                | [`numcodecs.bitround`]†            | Registered   | bitround      |
-|                | [`numcodecs.fixedscaleoffset`]     | Registered   |               |
-|                | [`zarrs.squeeze`]                  | Experimental |               |
-| Array to Bytes | [`bytes`]                          | Core         |               |
-|                | [`sharding_indexed`]               | Core         | **sharding**  |
-|                | [`vlen-array`]                     | Experimental |               |
-|                | [`vlen-bytes`]                     | Registered   |               |
-|                | [`vlen-utf8`]                      | Registered   |               |
-|                | [`numcodecs.pcodec`]               | Registered   | pcodec        |
-|                | [`numcodecs.zfpy`]                 | Registered   | zfp           |
-|                | [`packbits`]                       | Registered   |               |
-|                | [`zarrs.vlen`]                     | Experimental |               |
-|                | [`zarrs.vlen_v2`]                  | Experimental |               |
-<<<<<<< HEAD
-|                | [`zfp`]                            | Registered   | zfp           |
-=======
-|                | [`zfp`]                            | Experimental | zfp           |
->>>>>>> 8143f76e
-| Bytes to Bytes | [`blosc`]                          | Core         | **blosc**     |
-|                | [`crc32c`]                         | Core         | **crc32c**    |
-|                | [`gzip`]                           | Core         | **gzip**      |
-|                | [`zstd`]                           | Registered   | **zstd**      |
-|                | [`numcodecs.bz2`]                  | Registered   | bz2           |
-|                | [`numcodecs.fletcher32`]           | Registered   | fletcher32    |
-|                | [`numcodecs.shuffle`]              | Registered   |               |
-|                | [`numcodecs.zlib`]                 | Registered   | zlib          |
-|                | [`zarrs.gdeflate`]                 | Experimental | gdeflate      |
+| Codec Type     | Default codec `name`               | Status                | Feature Flag* |
+| -------------- | ---------------------------------- | --------------------- | ------------- |
+| Array to Array | [`transpose`]                      | Core                  | **transpose** |
+|                | [`numcodecs.fixedscaleoffset`]     | Experimental          |               |
+|                | [`numcodecs.bitround`]†            | Experimental          | bitround      |
+|                | [`zarrs.squeeze`]                  | Experimental          |               |
+| Array to Bytes | [`bytes`]                          | Core                  |               |
+|                | [`sharding_indexed`]               | Core                  | **sharding**  |
+|                | [`vlen-array`]                     | Experimental          |               |
+|                | [`vlen-bytes`]                     | Registered 2025/04/18 |               |
+|                | [`vlen-utf8`]                      | Registered 2025/04/18 |               |
+|                | [`numcodecs.pcodec`]               | Experimental          | pcodec        |
+|                | [`numcodecs.zfpy`]                 | Experimental          | zfp           |
+|                | [`packbits`]                       | Registered 2025/04/18 |               |
+|                | [`zarrs.vlen`]                     | Experimental          |               |
+|                | [`zarrs.vlen_v2`]                  | Experimental          |               |
+|                | [`zfp`]                            | Registered 2025/04/25 | zfp           |
+| Bytes to Bytes | [`blosc`]                          | Core                  | **blosc**     |
+|                | [`crc32c`]                         | Core                  | **crc32c**    |
+|                | [`gzip`]                           | Core                  | **gzip**      |
+|                | [`zstd`]                           | Registered 2025/02/18 | **zstd**      |
+|                | [`numcodecs.bz2`]                  | Experimental          | bz2           |
+|                | [`numcodecs.fletcher32`]           | Experimental          | fletcher32    |
+|                | [`numcodecs.shuffle`]              | Experimental          |               |
+|                | [`numcodecs.zlib`]                 | Experimental          | zlib          |
+|                | [`zarrs.gdeflate`]                 | Experimental          | gdeflate      |
 
 <sup>\* Bolded feature flags are part of the default set of features.</sup>
 <sup>† `numcodecs.bitround` supports additional data types not supported by `zarr-python`/`numcodecs`</sup>
@@ -63,9 +59,11 @@
 [`numcodecs.zlib`]: crate::array::codec::bytes_to_bytes::zlib
 [`zarrs.gdeflate`]: crate::array::codec::bytes_to_bytes::gdeflate
 
-**Experimental codecs are recommended for evaluation only**.
-They may change in future releases without maintaining backwards compatibilty.
-These codecs have not been standardised, but many are fully compatible with other Zarr implementations.
+Codecs have three potential statuses:
+- *Core*: These are defined in the Zarr V3 specification and are fully supported.
+- *Registered*: These are specified at <https://github.com/zarr-developers/zarr-extensions/> and are fully supported unless otherwise indicated.
+- *Experimental*: These are **recommended for evaluation only** and may have no formal specification.
+  - These codecs may change in future releases without maintaining backwards compatibilty.
 
 Codec `name`s and aliases are configurable with [`Config::codec_aliases_v3_mut`](config::Config::codec_aliases_v3_mut) and [`Config::codec_aliases_v2_mut`](config::Config::codec_aliases_v2_mut).
 `zarrs` will persist codec names if opening an existing array of creating an array from metadata.
