//! Zarr codecs.
//!
//! Array chunks can be encoded using a sequence of codecs, each of which specifies a bidirectional transform (an encode transform and a decode transform).
//! A codec can map array to an array, an array to bytes, or bytes to bytes.
//! A codec may support partial decoding to extract a byte range or array subset without needing to decode the entire input.
//!
//! A [`CodecChain`] represents a codec sequence consisting of any number of array to array and bytes to bytes codecs, and one array to bytes codec.
//! A codec chain is itself an array to bytes codec.
//! A cache may be inserted into a codec chain to optimise partial decoding where appropriate.
//!
//! See <https://zarr-specs.readthedocs.io/en/latest/v3/core/v3.0.html#id18>.

pub mod array_to_array;
pub mod array_to_bytes;
pub mod bytes_to_bytes;
pub mod metadata_options;
pub mod options;

<<<<<<< HEAD
use derive_more::derive::Display;
=======
pub use metadata_options::CodecMetadataOptions;
>>>>>>> beecd300
pub use options::{CodecOptions, CodecOptionsBuilder};

// Array to array
#[cfg(feature = "bitround")]
pub use array_to_array::bitround::{
    BitroundCodec, BitroundCodecConfiguration, BitroundCodecConfigurationV1,
};
#[cfg(feature = "transpose")]
pub use array_to_array::transpose::{
    TransposeCodec, TransposeCodecConfiguration, TransposeCodecConfigurationV1,
};

// Array to bytes
pub use array_to_bytes::bytes::{BytesCodec, BytesCodecConfiguration, BytesCodecConfigurationV1};
pub use array_to_bytes::codec_chain::CodecChain;
#[cfg(feature = "pcodec")]
pub use array_to_bytes::pcodec::{
    PcodecCodec, PcodecCodecConfiguration, PcodecCodecConfigurationV1,
};
#[cfg(feature = "sharding")]
pub use array_to_bytes::sharding::{
    ShardingCodec, ShardingCodecConfiguration, ShardingCodecConfigurationV1,
};
#[cfg(feature = "zfp")]
pub use array_to_bytes::zfp::{ZfpCodec, ZfpCodecConfiguration, ZfpCodecConfigurationV1};

// Bytes to bytes
#[cfg(feature = "blosc")]
pub use bytes_to_bytes::blosc::{BloscCodec, BloscCodecConfiguration, BloscCodecConfigurationV1};
#[cfg(feature = "bz2")]
pub use bytes_to_bytes::bz2::{Bz2Codec, Bz2CodecConfiguration, Bz2CodecConfigurationV1};
#[cfg(feature = "crc32c")]
pub use bytes_to_bytes::crc32c::{
    Crc32cCodec, Crc32cCodecConfiguration, Crc32cCodecConfigurationV1,
};
#[cfg(feature = "gzip")]
pub use bytes_to_bytes::gzip::{GzipCodec, GzipCodecConfiguration, GzipCodecConfigurationV1};
#[cfg(feature = "zstd")]
pub use bytes_to_bytes::zstd::{ZstdCodec, ZstdCodecConfiguration, ZstdCodecConfigurationV1};

use thiserror::Error;

mod array_partial_decoder_cache;
mod bytes_partial_decoder_cache;
pub(crate) use array_partial_decoder_cache::ArrayPartialDecoderCache;
pub(crate) use bytes_partial_decoder_cache::BytesPartialDecoderCache;

mod byte_interval_partial_decoder;
pub use byte_interval_partial_decoder::ByteIntervalPartialDecoder;

#[cfg(feature = "async")]
pub use byte_interval_partial_decoder::AsyncByteIntervalPartialDecoder;
use unsafe_cell_slice::UnsafeCellSlice;

mod array_partial_encoder_default;
pub use array_partial_encoder_default::ArrayPartialEncoderDefault;

mod array_to_array_partial_encoder_default;
pub use array_to_array_partial_encoder_default::ArrayToArrayPartialEncoderDefault;

mod bytes_partial_encoder_default;
pub use bytes_partial_encoder_default::BytesPartialEncoderDefault;
use zarrs_metadata::ArrayShape;

use crate::storage::{StoreKeyOffsetValue, WritableStorage};
use crate::{
    array_subset::{ArraySubset, IncompatibleArraySubsetAndShapeError},
    byte_range::{extract_byte_ranges_read_seek, ByteOffset, ByteRange, InvalidByteRangeError},
    metadata::v3::MetadataV3,
    plugin::{Plugin, PluginCreateError},
    storage::{ReadableStorage, StorageError, StoreKey},
};

#[cfg(feature = "async")]
use crate::storage::AsyncReadableStorage;

use std::any::Any;
use std::borrow::Cow;
use std::sync::Arc;

use super::array_bytes::update_bytes_flen;
use super::{
    concurrency::RecommendedConcurrency, BytesRepresentation, ChunkRepresentation, ChunkShape,
    DataType,
};
use super::{ArrayBytes, RawBytes};

/// A codec plugin.
pub type CodecPlugin = Plugin<Codec>;
inventory::collect!(CodecPlugin);

/// A generic array to array, array to bytes, or bytes to bytes codec.
#[derive(Debug)]
pub enum Codec {
    /// An array to array codec.
    ArrayToArray(Arc<dyn ArrayToArrayCodecTraits>),
    /// An array to bytes codec.
    ArrayToBytes(Arc<dyn ArrayToBytesCodecTraits>),
    /// A bytes to bytes codec.
    BytesToBytes(Arc<dyn BytesToBytesCodecTraits>),
}

impl Codec {
    /// Create a codec from metadata.
    ///
    /// # Errors
    /// Returns [`PluginCreateError`] if the metadata is invalid or not associated with a registered codec plugin.
    pub fn from_metadata(metadata: &MetadataV3) -> Result<Self, PluginCreateError> {
        for plugin in inventory::iter::<CodecPlugin> {
            if plugin.match_name(metadata.name()) {
                return plugin.create(metadata);
            }
        }
        #[cfg(miri)]
        {
            // Inventory does not work in miri, so manually handle all known codecs
            match metadata.name() {
                #[cfg(feature = "transpose")]
                array_to_array::transpose::IDENTIFIER => {
                    return array_to_array::transpose::create_codec_transpose(metadata);
                }
                #[cfg(feature = "bitround")]
                array_to_array::bitround::IDENTIFIER => {
                    return array_to_array::bitround::create_codec_bitround(metadata);
                }
                array_to_bytes::bytes::IDENTIFIER => {
                    return array_to_bytes::bytes::create_codec_bytes(metadata);
                }
                #[cfg(feature = "pcodec")]
                array_to_bytes::pcodec::IDENTIFIER => {
                    return array_to_bytes::pcodec::create_codec_pcodec(metadata);
                }
                #[cfg(feature = "sharding")]
                array_to_bytes::sharding::IDENTIFIER => {
                    return array_to_bytes::sharding::create_codec_sharding(metadata);
                }
                #[cfg(feature = "zfp")]
                array_to_bytes::zfp::IDENTIFIER => {
                    return array_to_bytes::zfp::create_codec_zfp(metadata);
                }
                array_to_bytes::vlen::IDENTIFIER => {
                    return array_to_bytes::vlen::create_codec_vlen(metadata);
                }
                array_to_bytes::vlen_v2::IDENTIFIER => {
                    return array_to_bytes::vlen_v2::create_codec_vlen_v2(metadata);
                }
                #[cfg(feature = "blosc")]
                bytes_to_bytes::blosc::IDENTIFIER => {
                    return bytes_to_bytes::blosc::create_codec_blosc(metadata);
                }
                #[cfg(feature = "bz2")]
                bytes_to_bytes::bz2::IDENTIFIER => {
                    return bytes_to_bytes::bz2::create_codec_bz2(metadata);
                }
                #[cfg(feature = "crc32c")]
                bytes_to_bytes::crc32c::IDENTIFIER => {
                    return bytes_to_bytes::crc32c::create_codec_crc32c(metadata);
                }
                #[cfg(feature = "gdeflate")]
                bytes_to_bytes::gdeflate::IDENTIFIER => {
                    return bytes_to_bytes::gdeflate::create_codec_gdeflate(metadata);
                }
                #[cfg(feature = "gzip")]
                bytes_to_bytes::gzip::IDENTIFIER => {
                    return bytes_to_bytes::gzip::create_codec_gzip(metadata);
                }
                #[cfg(feature = "zstd")]
                bytes_to_bytes::zstd::IDENTIFIER => {
                    return bytes_to_bytes::zstd::create_codec_zstd(metadata);
                }
                _ => {}
            }
        }
        Err(PluginCreateError::Unsupported {
            name: metadata.name().to_string(),
            plugin_type: "codec".to_string(),
        })
    }
}

/// Codec traits.
pub trait CodecTraits: Send + Sync {
    /// Create metadata.
    ///
    /// A hidden codec (e.g. a cache) will return [`None`], since it will not have any associated metadata.
    fn create_metadata_opt(&self, options: &CodecMetadataOptions) -> Option<MetadataV3>;

    /// Create metadata with default options.
    ///
    /// A hidden codec (e.g. a cache) will return [`None`], since it will not have any associated metadata.
    fn create_metadata(&self) -> Option<MetadataV3> {
        self.create_metadata_opt(&CodecMetadataOptions::default())
    }

    /// Indicates if the input to a codecs partial decoder should be cached for optimal performance.
    /// If true, a cache may be inserted *before* it in a [`CodecChain`] partial decoder.
    fn partial_decoder_should_cache_input(&self) -> bool;

    /// Indicates if a partial decoder decodes all bytes from its input handle and its output should be cached for optimal performance.
    /// If true, a cache will be inserted at some point *after* it in a [`CodecChain`] partial decoder.
    fn partial_decoder_decodes_all(&self) -> bool;
}

/// Traits for both array to array and array to bytes codecs.
pub trait ArrayCodecTraits: CodecTraits {
    /// Return the recommended concurrency for the requested decoded representation.
    ///
    /// # Errors
    /// Returns [`CodecError`] if the decoded representation is not valid for the codec.
    fn recommended_concurrency(
        &self,
        decoded_representation: &ChunkRepresentation,
    ) -> Result<RecommendedConcurrency, CodecError>;

    /// Return the partial decode granularity.
    ///
    /// This represents the shape of the smallest subset of a chunk that can be efficiently decoded if the chunk were subdivided into a regular grid.
    /// For most codecs, this is just the shape of the chunk.
    /// It is the shape of the "inner chunks" for the sharding codec.
    fn partial_decode_granularity(
        &self,
        decoded_representation: &ChunkRepresentation,
    ) -> ChunkShape {
        decoded_representation.shape().into()
    }
}

/// Partial bytes decoder traits.
pub trait BytesPartialDecoderTraits: Any + Send + Sync {
    /// Partially decode bytes.
    ///
    /// Returns [`None`] if partial decoding of the input handle returns [`None`].
    ///
    /// # Errors
    /// Returns [`CodecError`] if a codec fails or a byte range is invalid.
    fn partial_decode(
        &self,
        decoded_regions: &[ByteRange],
        options: &CodecOptions,
    ) -> Result<Option<Vec<RawBytes<'_>>>, CodecError>;

    /// Partially decode bytes and concatenate.
    ///
    /// Returns [`None`] if partial decoding of the input handle returns [`None`].
    ///
    /// Codecs can manually implement this method with a preallocated array to reduce internal allocations.
    ///
    /// # Errors
    /// Returns [`CodecError`] if a codec fails or a byte range is invalid.
    fn partial_decode_concat(
        &self,
        decoded_regions: &[ByteRange],
        options: &CodecOptions,
    ) -> Result<Option<RawBytes<'_>>, CodecError> {
        Ok(self
            .partial_decode(decoded_regions, options)?
            .map(|vecs| Cow::Owned(vecs.concat())))
    }

    /// Decode all bytes.
    ///
    /// Returns [`None`] if partial decoding of the input handle returns [`None`].
    ///
    /// # Errors
    /// Returns [`CodecError`] if a codec fails.
    fn decode(&self, options: &CodecOptions) -> Result<Option<RawBytes<'_>>, CodecError> {
        Ok(self
            .partial_decode(&[ByteRange::FromStart(0, None)], options)?
            .map(|mut v| v.remove(0)))
    }
}

#[cfg(feature = "async")]
/// Asynchronous partial bytes decoder traits.
#[async_trait::async_trait]
pub trait AsyncBytesPartialDecoderTraits: Any + Send + Sync {
    /// Partially decode bytes.
    ///
    /// Returns [`None`] if partial decoding of the input handle returns [`None`].
    ///
    /// # Errors
    /// Returns [`CodecError`] if a codec fails or a byte range is invalid.
    async fn partial_decode(
        &self,
        decoded_regions: &[ByteRange],
        options: &CodecOptions,
    ) -> Result<Option<Vec<RawBytes<'_>>>, CodecError>;

    /// Partially decode bytes and concatenate.
    ///
    /// Returns [`None`] if partial decoding of the input handle returns [`None`].
    ///
    /// # Errors
    /// Returns [`CodecError`] if a codec fails or a byte range is invalid.
    async fn partial_decode_concat(
        &self,
        decoded_regions: &[ByteRange],
        options: &CodecOptions,
    ) -> Result<Option<RawBytes<'_>>, CodecError> {
        Ok(self
            .partial_decode(decoded_regions, options)
            .await?
            .map(|vecs| Cow::Owned(vecs.concat())))
    }

    /// Decode all bytes.
    ///
    /// Returns [`None`] if partial decoding of the input handle returns [`None`].
    ///
    /// # Errors
    /// Returns [`CodecError`] if a codec fails.
    async fn decode(&self, options: &CodecOptions) -> Result<Option<RawBytes<'_>>, CodecError> {
        Ok(self
            .partial_decode(&[ByteRange::FromStart(0, None)], options)
            .await?
            .map(|mut v| v.remove(0)))
    }
}

/// Partial array decoder traits.
pub trait ArrayPartialDecoderTraits: Any + Send + Sync {
    /// Return the data type of the partial decoder.
    fn data_type(&self) -> &DataType;

    /// Partially decode a chunk.
    ///
    /// If the inner `input_handle` is a bytes decoder and partial decoding returns [`None`], then the array subsets have the fill value.
    ///
    /// # Errors
    /// Returns [`CodecError`] if a codec fails or an array subset is invalid.
    fn partial_decode(
        &self,
        array_subsets: &[ArraySubset],
        options: &CodecOptions,
    ) -> Result<Vec<ArrayBytes<'_>>, CodecError>;

    /// Partially decode into a preallocated output.
    ///
    /// This method is intended for internal use by Array.
    /// It currently only works for fixed length data types.
    ///
    /// The `array_subset` shape and dimensionality does not need to match `output_subset`, but the number of elements must match.
    /// Extracted elements from the `array_subset` are written to the subset of the output in C order.
    ///
    /// # Errors
    /// Returns [`CodecError`] if a codec fails or an array subset is invalid.
    ///
    /// # Safety
    /// The caller must ensure that:
    ///  - `output` holds enough space for the preallocated bytes of an array with shape `output_shape` of the appropriate data type,
    ///  - `output_subset` is within the bounds of `output_shape`,
    ///  - `output_subset` has the same number of elements as `array_subset`, and
    ///  - `output_subset`s must be non-overlapping when called in parallel on the same `output`.
    unsafe fn partial_decode_into(
        &self,
        array_subset: &ArraySubset,
        output: &UnsafeCellSlice<u8>,
        output_shape: &[u64],
        output_subset: &ArraySubset,
        options: &CodecOptions,
    ) -> Result<(), CodecError> {
        debug_assert!(output_subset.inbounds_shape(output_shape));
        debug_assert_eq!(array_subset.num_elements(), output_subset.num_elements());
        let decoded_value = self
            .partial_decode(&[array_subset.clone()], options)?
            .remove(0);
        if let ArrayBytes::Fixed(decoded_value) = decoded_value {
            update_bytes_flen(
                output,
                output_shape,
                &decoded_value,
                output_subset,
                self.data_type().fixed_size().unwrap(),
            );
            Ok(())
        } else {
            Err(CodecError::ExpectedFixedLengthBytes)
        }
    }
}

/// Partial array encoder traits.
pub trait ArrayPartialEncoderTraits: Any + Send + Sync {
    /// Erase the chunk.
    ///
    /// # Errors
    /// Returns an error if there is an underlying store error.
    fn erase(&self) -> Result<(), CodecError>;

    /// Partially encode a chunk.
    ///
    /// # Errors
    /// Returns [`CodecError`] if a codec fails or an array subset is invalid.
    fn partial_encode(
        &self,
        subsets_and_bytes: &[(&ArraySubset, ArrayBytes<'_>)],
        options: &CodecOptions,
    ) -> Result<(), CodecError>;
}

/// Partial bytes encoder traits.
pub trait BytesPartialEncoderTraits: Any + Send + Sync {
    /// Erase the chunk.
    ///
    /// # Errors
    /// Returns an error if there is an underlying store error.
    fn erase(&self) -> Result<(), CodecError>;

    /// Partially encode a chunk.
    ///
    /// # Errors
    /// Returns [`CodecError`] if a codec fails or an array subset is invalid.
    fn partial_encode(
        &self,
        offsets_and_bytes: &[(ByteOffset, crate::array::RawBytes<'_>)],
        options: &CodecOptions,
    ) -> Result<(), CodecError>;
}

#[cfg(feature = "async")]
/// Asynchronous partial array decoder traits.
#[async_trait::async_trait]
pub trait AsyncArrayPartialDecoderTraits: Any + Send + Sync {
    /// Return the data type of the partial decoder.
    fn data_type(&self) -> &DataType;

    /// Partially decode a chunk.
    ///
    /// # Errors
    /// Returns [`CodecError`] if a codec fails, array subset is invalid, or the array subset shape does not match array view subset shape.
    async fn partial_decode(
        &self,
        array_subsets: &[ArraySubset],
        options: &CodecOptions,
    ) -> Result<Vec<ArrayBytes<'_>>, CodecError>;

    /// Async variant of [`ArrayPartialDecoderTraits::partial_decode_into`].
    #[allow(clippy::missing_safety_doc)]
    async unsafe fn partial_decode_into(
        &self,
        array_subset: &ArraySubset,
        output: &UnsafeCellSlice<u8>,
        output_shape: &[u64],
        output_subset: &ArraySubset,
        options: &CodecOptions,
    ) -> Result<(), CodecError> {
        debug_assert!(output_subset.inbounds_shape(output_shape));
        debug_assert_eq!(array_subset.shape(), output_subset.shape());
        let decoded_value = self
            .partial_decode(&[array_subset.clone()], options)
            .await?
            .remove(0);
        if let ArrayBytes::Fixed(decoded_value) = decoded_value {
            update_bytes_flen(
                output,
                output_shape,
                &decoded_value,
                output_subset,
                self.data_type().fixed_size().unwrap(),
            );
            Ok(())
        } else {
            Err(CodecError::ExpectedFixedLengthBytes)
        }
    }
}

/// A [`ReadableStorage`] store value partial decoder.
pub struct StoragePartialDecoder {
    storage: ReadableStorage,
    key: StoreKey,
}

impl StoragePartialDecoder {
    /// Create a new storage partial decoder.
    pub fn new(storage: ReadableStorage, key: StoreKey) -> Self {
        Self { storage, key }
    }
}

impl BytesPartialDecoderTraits for StoragePartialDecoder {
    fn partial_decode(
        &self,
        decoded_regions: &[ByteRange],
        _options: &CodecOptions,
    ) -> Result<Option<Vec<RawBytes<'_>>>, CodecError> {
        Ok(self
            .storage
            .get_partial_values_key(&self.key, decoded_regions)?
            .map(|vec_bytes| {
                vec_bytes
                    .into_iter()
                    .map(|bytes| Cow::Owned(bytes.to_vec()))
                    .collect()
            }))
    }
}

#[cfg(feature = "async")]
/// An [`AsyncReadableStorage`] store value partial decoder.
pub struct AsyncStoragePartialDecoder {
    storage: AsyncReadableStorage,
    key: StoreKey,
}

#[cfg(feature = "async")]
impl AsyncStoragePartialDecoder {
    /// Create a new storage partial decoder.
    pub fn new(storage: AsyncReadableStorage, key: StoreKey) -> Self {
        Self { storage, key }
    }
}

#[cfg(feature = "async")]
#[async_trait::async_trait]
impl AsyncBytesPartialDecoderTraits for AsyncStoragePartialDecoder {
    async fn partial_decode(
        &self,
        decoded_regions: &[ByteRange],
        _options: &CodecOptions,
    ) -> Result<Option<Vec<RawBytes<'_>>>, CodecError> {
        Ok(self
            .storage
            .get_partial_values_key(&self.key, decoded_regions)
            .await?
            .map(|vec_bytes| {
                vec_bytes
                    .into_iter()
                    .map(|bytes| Cow::Owned(bytes.to_vec()))
                    .collect()
            }))
    }
}

/// A [`WritableStorage`] store value partial encoder.
pub struct StoragePartialEncoder {
    storage: WritableStorage,
    key: StoreKey,
}

impl StoragePartialEncoder {
    /// Create a new storage partial encoder.
    pub fn new(storage: WritableStorage, key: StoreKey) -> Self {
        Self { storage, key }
    }
}

impl BytesPartialEncoderTraits for StoragePartialEncoder {
    fn erase(&self) -> Result<(), CodecError> {
        Ok(self.storage.erase(&self.key)?)
    }

    fn partial_encode(
        &self,
        offsets_and_bytes: &[(ByteOffset, crate::array::RawBytes<'_>)],
        _options: &CodecOptions,
    ) -> Result<(), CodecError> {
        let key_offset_values = offsets_and_bytes
            .iter()
            .map(|(offset, bytes)| StoreKeyOffsetValue::new(self.key.clone(), *offset, bytes))
            .collect::<Vec<_>>();
        Ok(self.storage.set_partial_values(&key_offset_values)?)
    }
}

/// Traits for array to array codecs.
#[cfg_attr(feature = "async", async_trait::async_trait)]
pub trait ArrayToArrayCodecTraits: ArrayCodecTraits + core::fmt::Debug {
    /// Return a dynamic version of the codec.
    fn dynamic(self: Arc<Self>) -> Arc<dyn ArrayToArrayCodecTraits>;

    /// Returns the size of the encoded representation given a size of the decoded representation.
    ///
    /// # Errors
    ///
    /// Returns a [`CodecError`] if the decoded representation is not supported by this codec.
    fn compute_encoded_size(
        &self,
        decoded_representation: &ChunkRepresentation,
    ) -> Result<ChunkRepresentation, CodecError>;

    /// Returns the size of the decoded representation given a size of the encoded representation.
    ///
    /// # Errors
    ///
    /// Returns a [`CodecError`] if the encoded representation is not supported by this codec.
    fn compute_decoded_shape(
        &self,
        encoded_representation: ChunkShape,
    ) -> Result<ChunkShape, CodecError>;

    /// Encode a chunk.
    ///
    /// # Errors
    /// Returns [`CodecError`] if a codec fails or `bytes` is incompatible with `decoded_representation`.
    fn encode<'a>(
        &self,
        bytes: ArrayBytes<'a>,
        decoded_representation: &ChunkRepresentation,
        options: &CodecOptions,
    ) -> Result<ArrayBytes<'a>, CodecError>;

    /// Decode a chunk.
    ///
    /// # Errors
    /// Returns [`CodecError`] if a codec fails or the decoded output is incompatible with `decoded_representation`.
    fn decode<'a>(
        &self,
        bytes: ArrayBytes<'a>,
        decoded_representation: &ChunkRepresentation,
        options: &CodecOptions,
    ) -> Result<ArrayBytes<'a>, CodecError>;

    /// Initialise a partial decoder.
    ///
    /// # Errors
    /// Returns a [`CodecError`] if initialisation fails.
    fn partial_decoder(
        self: Arc<Self>,
        input_handle: Arc<dyn ArrayPartialDecoderTraits>,
        decoded_representation: &ChunkRepresentation,
        options: &CodecOptions,
    ) -> Result<Arc<dyn ArrayPartialDecoderTraits>, CodecError>;

    /// Initialise a partial encoder.
    ///
    /// # Errors
    /// Returns a [`CodecError`] if initialisation fails.
    fn partial_encoder(
        self: Arc<Self>,
        input_handle: Arc<dyn ArrayPartialDecoderTraits>,
        output_handle: Arc<dyn ArrayPartialEncoderTraits>,
        decoded_representation: &ChunkRepresentation,
        options: &CodecOptions,
    ) -> Result<Arc<dyn ArrayPartialEncoderTraits>, CodecError>;

    #[cfg(feature = "async")]
    /// Initialise an asynchronous partial decoder.
    ///
    /// # Errors
    /// Returns a [`CodecError`] if initialisation fails.
    async fn async_partial_decoder(
        self: Arc<Self>,
        input_handle: Arc<dyn AsyncArrayPartialDecoderTraits>,
        decoded_representation: &ChunkRepresentation,
        options: &CodecOptions,
    ) -> Result<Arc<dyn AsyncArrayPartialDecoderTraits>, CodecError>;

    // TODO: async_partial_encoder
}

/// Traits for array to bytes codecs.
#[cfg_attr(feature = "async", async_trait::async_trait)]
pub trait ArrayToBytesCodecTraits: ArrayCodecTraits + core::fmt::Debug {
    /// Return a dynamic version of the codec.
    fn dynamic(self: Arc<Self>) -> Arc<dyn ArrayToBytesCodecTraits>;

    /// Returns the size of the encoded representation given a size of the decoded representation.
    ///
    /// # Errors
    /// Returns a [`CodecError`] if the decoded representation is not supported by this codec.
    fn compute_encoded_size(
        &self,
        decoded_representation: &ChunkRepresentation,
    ) -> Result<BytesRepresentation, CodecError>;

    /// Encode a chunk.
    ///
    /// # Errors
    /// Returns [`CodecError`] if a codec fails or `bytes` is incompatible with `decoded_representation`.
    fn encode<'a>(
        &self,
        bytes: ArrayBytes<'a>,
        decoded_representation: &ChunkRepresentation,
        options: &CodecOptions,
    ) -> Result<RawBytes<'a>, CodecError>;

    /// Decode a chunk.
    ///
    /// # Errors
    /// Returns [`CodecError`] if a codec fails or the decoded output is incompatible with `decoded_representation`.
    fn decode<'a>(
        &self,
        bytes: RawBytes<'a>,
        decoded_representation: &ChunkRepresentation,
        options: &CodecOptions,
    ) -> Result<ArrayBytes<'a>, CodecError>;

    /// Decode into a subset of a preallocated output.
    ///
    /// This method is intended for internal use by Array.
    /// It currently only works for fixed length data types.
    ///
    /// The decoded representation shape and dimensionality does not need to match `output_subset`, but the number of elements must match.
    /// Chunk elements are written to the subset of the output in C order.
    ///
    /// # Errors
    /// Returns [`CodecError`] if a codec fails or the decoded output is incompatible with `decoded_representation`.
    ///
    /// # Safety
    /// The caller must ensure that:
    ///  - `output` holds enough space for the preallocated bytes of an array with shape `output_shape` of the appropriate data type, and
    ///  - `output_subset` is within the bounds of `output_shape`,
    ///  - `output_subset` has the same number of elements as the decoded representation shape, and
    ///  - `output_subset`s must be non-overlapping when called in parallel on the same `output`.
    unsafe fn decode_into(
        &self,
        bytes: RawBytes<'_>,
        decoded_representation: &ChunkRepresentation,
        output: &UnsafeCellSlice<u8>,
        output_shape: &[u64],
        output_subset: &ArraySubset,
        options: &CodecOptions,
    ) -> Result<(), CodecError> {
        debug_assert!(output_subset.inbounds_shape(output_shape));
        debug_assert_eq!(
            decoded_representation.num_elements(),
            output_subset.num_elements()
        );
        let decoded_value = self.decode(bytes, decoded_representation, options)?;
        if let ArrayBytes::Fixed(decoded_value) = decoded_value {
            update_bytes_flen(
                output,
                output_shape,
                &decoded_value,
                output_subset,
                decoded_representation.data_type().fixed_size().unwrap(),
            );
        } else {
            return Err(CodecError::ExpectedFixedLengthBytes);
        }
        Ok(())
    }

    /// Initialise a partial decoder.
    ///
    /// # Errors
    /// Returns a [`CodecError`] if initialisation fails.
    fn partial_decoder(
        self: Arc<Self>,
        input_handle: Arc<dyn BytesPartialDecoderTraits>,
        decoded_representation: &ChunkRepresentation,
        options: &CodecOptions,
    ) -> Result<Arc<dyn ArrayPartialDecoderTraits>, CodecError>;

    /// Initialise a partial encoder.
    ///
    /// # Errors
    /// Returns a [`CodecError`] if initialisation fails.
    fn partial_encoder(
        self: Arc<Self>,
        input_handle: Arc<dyn BytesPartialDecoderTraits>,
        output_handle: Arc<dyn BytesPartialEncoderTraits>,
        decoded_representation: &ChunkRepresentation,
        _options: &CodecOptions,
    ) -> Result<Arc<dyn ArrayPartialEncoderTraits>, CodecError>;

    #[cfg(feature = "async")]
    /// Initialise an asynchronous partial decoder.
    ///
    /// # Errors
    /// Returns a [`CodecError`] if initialisation fails.
    async fn async_partial_decoder(
        self: Arc<Self>,
        mut input_handle: Arc<dyn AsyncBytesPartialDecoderTraits>,
        decoded_representation: &ChunkRepresentation,
        options: &CodecOptions,
    ) -> Result<Arc<dyn AsyncArrayPartialDecoderTraits>, CodecError>;

    // TODO: Async partial encoder
}

/// Traits for bytes to bytes codecs.
#[cfg_attr(feature = "async", async_trait::async_trait)]
pub trait BytesToBytesCodecTraits: CodecTraits + core::fmt::Debug {
    /// Return a dynamic version of the codec.
    fn dynamic(self: Arc<Self>) -> Arc<dyn BytesToBytesCodecTraits>;

    /// Return the maximum internal concurrency supported for the requested decoded representation.
    ///
    /// # Errors
    /// Returns [`CodecError`] if the decoded representation is not valid for the codec.
    fn recommended_concurrency(
        &self,
        decoded_representation: &BytesRepresentation,
    ) -> Result<RecommendedConcurrency, CodecError>;

    /// Returns the size of the encoded representation given a size of the decoded representation.
    fn compute_encoded_size(
        &self,
        decoded_representation: &BytesRepresentation,
    ) -> BytesRepresentation;

    /// Encode chunk bytes.
    ///
    /// # Errors
    /// Returns [`CodecError`] if a codec fails.
    fn encode<'a>(
        &self,
        decoded_value: RawBytes<'a>,
        options: &CodecOptions,
    ) -> Result<RawBytes<'a>, CodecError>;

    /// Decode chunk bytes.
    //
    /// # Errors
    /// Returns [`CodecError`] if a codec fails.
    fn decode<'a>(
        &self,
        encoded_value: RawBytes<'a>,
        decoded_representation: &BytesRepresentation,
        options: &CodecOptions,
    ) -> Result<RawBytes<'a>, CodecError>;

    /// Initialises a partial decoder.
    ///
    /// # Errors
    /// Returns a [`CodecError`] if initialisation fails.
    fn partial_decoder(
        self: Arc<Self>,
        input_handle: Arc<dyn BytesPartialDecoderTraits>,
        decoded_representation: &BytesRepresentation,
        options: &CodecOptions,
    ) -> Result<Arc<dyn BytesPartialDecoderTraits>, CodecError>;

    /// Initialise a partial encoder.
    ///
    /// # Errors
    /// Returns a [`CodecError`] if initialisation fails.
    fn partial_encoder(
        self: Arc<Self>,
        input_handle: Arc<dyn BytesPartialDecoderTraits>,
        output_handle: Arc<dyn BytesPartialEncoderTraits>,
        decoded_representation: &BytesRepresentation,
        options: &CodecOptions,
    ) -> Result<Arc<dyn BytesPartialEncoderTraits>, CodecError>;

    #[cfg(feature = "async")]
    /// Initialises an asynchronous partial decoder.
    ///
    /// # Errors
    /// Returns a [`CodecError`] if initialisation fails.
    async fn async_partial_decoder(
        self: Arc<Self>,
        input_handle: Arc<dyn AsyncBytesPartialDecoderTraits>,
        decoded_representation: &BytesRepresentation,
        options: &CodecOptions,
    ) -> Result<Arc<dyn AsyncBytesPartialDecoderTraits>, CodecError>;

    // TODO: Async partial encoder
}

impl BytesPartialDecoderTraits for std::io::Cursor<&'static [u8]> {
    fn partial_decode(
        &self,
        decoded_regions: &[ByteRange],
        _parallel: &CodecOptions,
    ) -> Result<Option<Vec<RawBytes<'_>>>, CodecError> {
        Ok(Some(
            extract_byte_ranges_read_seek(&mut self.clone(), decoded_regions)?
                .into_iter()
                .map(Cow::Owned)
                .collect(),
        ))
    }
}

impl BytesPartialDecoderTraits for std::io::Cursor<RawBytes<'static>> {
    fn partial_decode(
        &self,
        decoded_regions: &[ByteRange],
        _parallel: &CodecOptions,
    ) -> Result<Option<Vec<RawBytes<'_>>>, CodecError> {
        Ok(Some(
            extract_byte_ranges_read_seek(&mut self.clone(), decoded_regions)?
                .into_iter()
                .map(Cow::Owned)
                .collect(),
        ))
    }
}

impl BytesPartialDecoderTraits for std::io::Cursor<Vec<u8>> {
    fn partial_decode(
        &self,
        decoded_regions: &[ByteRange],
        _parallel: &CodecOptions,
    ) -> Result<Option<Vec<RawBytes<'_>>>, CodecError> {
        Ok(Some(
            extract_byte_ranges_read_seek(&mut self.clone(), decoded_regions)?
                .into_iter()
                .map(Cow::Owned)
                .collect(),
        ))
    }
}

#[cfg(feature = "async")]
#[async_trait::async_trait]
impl AsyncBytesPartialDecoderTraits for std::io::Cursor<&'static [u8]> {
    async fn partial_decode(
        &self,
        decoded_regions: &[ByteRange],
        _parallel: &CodecOptions,
    ) -> Result<Option<Vec<RawBytes<'_>>>, CodecError> {
        Ok(Some(
            extract_byte_ranges_read_seek(&mut self.clone(), decoded_regions)?
                .into_iter()
                .map(Cow::Owned)
                .collect(),
        ))
    }
}

#[cfg(feature = "async")]
#[async_trait::async_trait]
impl AsyncBytesPartialDecoderTraits for std::io::Cursor<RawBytes<'static>> {
    async fn partial_decode(
        &self,
        decoded_regions: &[ByteRange],
        _parallel: &CodecOptions,
    ) -> Result<Option<Vec<RawBytes<'_>>>, CodecError> {
        Ok(Some(
            extract_byte_ranges_read_seek(&mut self.clone(), decoded_regions)?
                .into_iter()
                .map(Cow::Owned)
                .collect(),
        ))
    }
}

#[cfg(feature = "async")]
#[async_trait::async_trait]
impl AsyncBytesPartialDecoderTraits for std::io::Cursor<Vec<u8>> {
    async fn partial_decode(
        &self,
        decoded_regions: &[ByteRange],
        _parallel: &CodecOptions,
    ) -> Result<Option<Vec<RawBytes<'_>>>, CodecError> {
        Ok(Some(
            extract_byte_ranges_read_seek(&mut self.clone(), decoded_regions)?
                .into_iter()
                .map(Cow::Owned)
                .collect(),
        ))
    }
}

/// An error indicating the length of bytes does not match the expected length.
#[derive(Debug, Error, Display)]
#[display("Invalid bytes len {len}, expected {expected_len}")]
pub struct InvalidBytesLengthError {
    len: usize,
    expected_len: usize,
}

impl InvalidBytesLengthError {
    /// Create a new [`InvalidBytesLengthError`].
    #[must_use]
    pub fn new(len: usize, expected_len: usize) -> Self {
        Self { len, expected_len }
    }
}

/// An error indicating the shape is not compatible with the expected number of elements.
#[derive(Debug, Error, Display)]
#[display("Invalid shape {shape:?} for number of elements {expected_num_elements}")]
pub struct InvalidArrayShapeError {
    shape: ArrayShape,
    expected_num_elements: usize,
}

impl InvalidArrayShapeError {
    /// Create a new [`InvalidArrayShapeError`].
    #[must_use]
    pub fn new(shape: ArrayShape, expected_num_elements: usize) -> Self {
        Self {
            shape,
            expected_num_elements,
        }
    }
}

/// An error indicating the length of elements does not match the expected length.
#[derive(Debug, Error, Display)]
#[display("Invalid number of elements {num}, expected {expected}")]
pub struct InvalidNumberOfElementsError {
    num: u64,
    expected: u64,
}

impl InvalidNumberOfElementsError {
    /// Create a new [`InvalidNumberOfElementsError`].
    #[must_use]
    pub fn new(num: u64, expected: u64) -> Self {
        Self { num, expected }
    }
}

/// An array subset is out of bounds.
#[derive(Debug, Error, Display)]
#[display("Subset {subset} is out of bounds of {must_be_within}")]
pub struct SubsetOutOfBoundsError {
    subset: ArraySubset,
    must_be_within: ArraySubset,
}

impl SubsetOutOfBoundsError {
    /// Create a new [`InvalidNumberOfElementsError`].
    #[must_use]
    pub fn new(subset: ArraySubset, must_be_within: ArraySubset) -> Self {
        Self {
            subset,
            must_be_within,
        }
    }
}

/// A codec error.
#[derive(Debug, Error)]
pub enum CodecError {
    /// An IO error.
    #[error(transparent)]
    IOError(#[from] std::io::Error),
    /// An invalid byte range was requested.
    #[error(transparent)]
    InvalidByteRangeError(#[from] InvalidByteRangeError),
    /// An invalid array subset was requested.
    #[error(transparent)]
    InvalidArraySubsetError(#[from] IncompatibleArraySubsetAndShapeError),
    /// An invalid array subset was requested with the wrong dimensionality.
    #[error("the array subset {_0} has the wrong dimensionality, expected {_1}")]
    InvalidArraySubsetDimensionalityError(ArraySubset, usize),
    /// The decoded size of a chunk did not match what was expected.
    #[error("the size of a decoded chunk is {}, expected {}", _0.len, _0.expected_len)]
    UnexpectedChunkDecodedSize(#[from] InvalidBytesLengthError),
    /// An embedded checksum does not match the decoded value.
    #[error("the checksum is invalid")]
    InvalidChecksum,
    /// A store error.
    #[error(transparent)]
    StorageError(#[from] StorageError),
    /// Unsupported data type
    #[error("Unsupported data type {0} for codec {1}")]
    UnsupportedDataType(DataType, String),
    /// Offsets are not [`None`] with a fixed length data type.
    #[error("Offsets are invalid or are not compatible with the data type (e.g. fixed-sized data types)")]
    InvalidOffsets,
    /// Other
    #[error("{_0}")]
    Other(String),
    /// Invalid variable sized array offsets.
    #[error("Invalid variable sized array offsets")]
    InvalidVariableSizedArrayOffsets,
    /// Expected fixed length bytes.
    #[error("Expected fixed length array bytes")]
    ExpectedFixedLengthBytes,
    /// Expected variable length bytes.
    #[error("Expected variable length array bytes")]
    ExpectedVariableLengthBytes,
    /// Invalid array shape.
    #[error(transparent)]
    InvalidArrayShape(#[from] InvalidArrayShapeError),
    /// Invalid number of elements.
    #[error(transparent)]
    InvalidNumberOfElements(#[from] InvalidNumberOfElementsError),
    /// Subset out of bounds.
    #[error(transparent)]
    SubsetOutOfBounds(#[from] SubsetOutOfBoundsError),
}

impl From<&str> for CodecError {
    fn from(err: &str) -> Self {
        Self::Other(err.to_string())
    }
}

impl From<String> for CodecError {
    fn from(err: String) -> Self {
        Self::Other(err)
    }
}<|MERGE_RESOLUTION|>--- conflicted
+++ resolved
@@ -16,11 +16,8 @@
 pub mod metadata_options;
 pub mod options;
 
-<<<<<<< HEAD
 use derive_more::derive::Display;
-=======
 pub use metadata_options::CodecMetadataOptions;
->>>>>>> beecd300
 pub use options::{CodecOptions, CodecOptionsBuilder};
 
 // Array to array
