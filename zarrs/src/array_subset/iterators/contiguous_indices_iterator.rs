--- conflicted
+++ resolved
@@ -4,12 +4,8 @@
 
 use crate::{
     array::ArrayIndices,
-<<<<<<< HEAD
-    array_subset::{ArraySubset, IncompatibleArraySubsetAndShapeError, IndexingMethod},
-=======
     array_subset::{ArraySubset, IncompatibleIndexerAndShapeError},
     indexer::Indexer,
->>>>>>> d61d96cf
 };
 
 use super::IndicesIterator;
@@ -59,48 +55,6 @@
     /// `array_shape` must encapsulate `subset`.
     #[must_use]
     #[allow(clippy::missing_panics_doc)]
-<<<<<<< HEAD
-    pub unsafe fn new_unchecked(subset: &ArraySubset, array_shape: &[u64]) -> Self {
-        debug_assert_eq!(subset.dimensionality(), array_shape.len());
-        debug_assert!(
-            std::iter::zip(subset.end_exc(), array_shape).all(|(end, shape)| end <= *shape)
-        );
-
-        let mut contiguous = true;
-        let mut contiguous_elements = 1;
-        let mut shape_out: Vec<u64> = Vec::with_capacity(array_shape.len());
-        if subset.indexing_method != IndexingMethod::VIndex {
-            for (&subset_start, &subset_size, maybe_integer_index, &array_size, shape_out_i) in izip!(
-                subset.start().iter().rev(),
-                subset.shape().iter().rev(),
-                subset.integer_indices().iter().rev(),
-                array_shape.iter().rev(),
-                shape_out.spare_capacity_mut().iter_mut().rev(),
-            ) {
-                if contiguous {
-                    if maybe_integer_index.is_some() {
-                        shape_out_i.write(subset_size);
-                        contiguous = false;
-                    } else {
-                        contiguous_elements *= subset_size;
-                        shape_out_i.write(1);
-                        contiguous = subset_start == 0 && subset_size == array_size;
-                    }
-                } else {
-                    shape_out_i.write(subset_size);
-                }
-            }
-        } else {
-            shape_out = subset.shape().to_vec();
-        }
-        // SAFETY: each element is initialised
-        unsafe { shape_out.set_len(array_shape.len()) };
-        let subset_contiguous_start = ArraySubset::new_with_start_shape_indices(subset.start().to_vec(), subset.integer_indices().to_vec(), shape_out, subset.indexing_method).unwrap();
-        // let inner = subset_contiguous_start.iter_indices();
-        Self {
-            subset_contiguous_start,
-            contiguous_elements,
-=======
     pub unsafe fn new_unchecked(indexer: impl Into<Indexer>, array_shape: &[u64]) -> Self {
         let indexer = indexer.into();
         debug_assert!(indexer.is_compatible(array_shape).is_ok());
@@ -156,7 +110,6 @@
                     contiguous_elements: 1,
                 }
             }
->>>>>>> d61d96cf
         }
     }
 
